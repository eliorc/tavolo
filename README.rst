.. raw:: html

    <div align="center">
      <img src="docs/source/_static/logo.png"><br><br>
    </div>

------------

.. image:: https://img.shields.io/badge/python-3.5%20%7C%203.6%20%7C%203.7-blue.svg
    :alt: Supported Python versions

.. image:: https://img.shields.io/badge/tensorflow-2.0.0--beta1-orange.svg
    :alt: Supported TensorFlow versions

.. image:: https://codecov.io/gh/eliorc/tavolo/branch/master/graph/badge.svg
    :target: https://codecov.io/gh/eliorc/tavolo
    :alt: Code test coverage

.. image:: https://circleci.com/gh/eliorc/tavolo.svg?style=svg
    :target: https://circleci.com/gh/eliorc/tavolo
    :alt: CircleCI status

Tavolo
======

| `tavolo`_ aims to package together valuable modules and functionality written for `TensorFlow`_ high-level Keras API for ease of use.
| You see, the deep learning world is moving fast, and new ideas keep on coming.
| tavolo gathers implementations of these useful ideas from the community (by contribution, from `Kaggle`_ etc.)
  and makes them accessible in a single PyPI hosted package that compliments the `tf.keras`_ module.
|
| *Notice: tavolo is developed for TensorFlow 2.0 (right now on beta), most modules will work with earlier versions but some won't (like LayerNormalization)*

Documentation
-------------

| `Tavolo documentation`_

.. _`Tavolo documentation`: https://tavolo.readthedocs.io/

Showcase
--------

| tavolo's API is straightforward and adopting its modules is as easy as it gets.
| In tavolo, you'll find implementations for basic layers like `LayerNormalization`_ to complex modules like the Transformer's
  `MultiHeadedSelfAttention`_. You'll also find non-layer implementations that can ease development, like the `LearningRateFinder`_.
| For example, if we wanted to add head a multi-headed attention mechanism into our model and look for the optimal learning rate, it would look something like:

<<<<<<< HEAD

| tavolo's API is straightforward and adopting its modules is as easy as it gets.
| In tavolo, you'll find implementations for basic layers like `LayerNormalization`_ to complex modules like the Transformer's
  `MultiHeadedSelfAttention`_. You'll also find non-layer implementations that can ease development, like the `LearningRateFinder`_.
| For example, if we wanted to add head a multi-headed attention mechanism into our model and look for the optimal learning rate, it would look something like:


=======
>>>>>>> 4c0fbf9b
.. code-block:: python3

    import tensorflow as tf
    import tavolo as tvl

    model = tf.keras.Sequential([
        tf.keras.layers.Embedding(input_dim=vocab_size, output_dim=embedding_size, input_length=max_len),
        tvl.seq2seq.MultiHeadedSelfAttention(n_heads=8),  # <--- Add self attention
        tf.keras.layers.LSTM(n_lstm_units, return_sequences=True),
        tf.keras.layers.Dense(n_hidden_units, activation='relu'),
        tf.keras.layers.Dense(1, activation='sigmoid')])

    model.compile(optimizer=tf.keras.optimizers.SGD(), loss=tf.keras.losses.CategoricalCrossentropy())

    # Run learning rate range test
    lr_finder = tvl.learning.LearningRateFinder(model=model)

    learning_rates, losses = lr_finder.scan(train_data, train_labels, min_lr=0.0001, max_lr=1.0, batch_size=128)

    ### Plot the results to choose your learning rate

.. _`tavolo`: https://github.com/eliorc/tavolo
.. _`TensorFlow`: https://www.tensorflow.org/
.. _`Kaggle`: https://www.kaggle.com
.. _`tf.keras`: https://www.tensorflow.org/guide/keras
.. _`LayerNormalization`: https://tavolo.readthedocs.io/en/latest/normalization.html#layer-normalization
.. _`MultiHeadedSelfAttention`: https://tavolo.readthedocs.io/en/latest/seq2seq.html#multi-headed-self-attention
.. _`LearningRateFinder`: https://tavolo.readthedocs.io/en/latest/learning.html#learning-rate-finder


Contributing
------------

| Want to contribute? Please read our `Contributing guide`_.

.. _`Contributing guide`: https://tavolo.readthedocs.io/en/latest/contributing.html<|MERGE_RESOLUTION|>--- conflicted
+++ resolved
@@ -45,16 +45,6 @@
   `MultiHeadedSelfAttention`_. You'll also find non-layer implementations that can ease development, like the `LearningRateFinder`_.
 | For example, if we wanted to add head a multi-headed attention mechanism into our model and look for the optimal learning rate, it would look something like:
 
-<<<<<<< HEAD
-
-| tavolo's API is straightforward and adopting its modules is as easy as it gets.
-| In tavolo, you'll find implementations for basic layers like `LayerNormalization`_ to complex modules like the Transformer's
-  `MultiHeadedSelfAttention`_. You'll also find non-layer implementations that can ease development, like the `LearningRateFinder`_.
-| For example, if we wanted to add head a multi-headed attention mechanism into our model and look for the optimal learning rate, it would look something like:
-
-
-=======
->>>>>>> 4c0fbf9b
 .. code-block:: python3
 
     import tensorflow as tf
